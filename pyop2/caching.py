# This file is part of PyOP2
#
# PyOP2 is Copyright (c) 2012, Imperial College London and
# others. Please see the AUTHORS file in the main source directory for
# a full list of copyright holders.  All rights reserved.
#
# Redistribution and use in source and binary forms, with or without
# modification, are permitted provided that the following conditions
# are met:
#
#     * Redistributions of source code must retain the above copyright
#       notice, this list of conditions and the following disclaimer.
#     * Redistributions in binary form must reproduce the above copyright
#       notice, this list of conditions and the following disclaimer in the
#       documentation and/or other materials provided with the distribution.
#     * The name of Imperial College London or that of other
#       contributors may not be used to endorse or promote products
#       derived from this software without specific prior written
#       permission.
#
# THIS SOFTWARE IS PROVIDED BY THE COPYRIGHT HOLDERS AND CONTRIBUTERS
# ''AS IS'' AND ANY EXPRESS OR IMPLIED WARRANTIES, INCLUDING, BUT NOT
# LIMITED TO, THE IMPLIED WARRANTIES OF MERCHANTABILITY AND FITNESS
# FOR A PARTICULAR PURPOSE ARE DISCLAIMED. IN NO EVENT SHALL THE
# COPYRIGHT HOLDERS OR CONTRIBUTORS BE LIABLE FOR ANY DIRECT,
# INDIRECT, INCIDENTAL, SPECIAL, EXEMPLARY, OR CONSEQUENTIAL DAMAGES
# (INCLUDING, BUT NOT LIMITED TO, PROCUREMENT OF SUBSTITUTE GOODS OR
# SERVICES; LOSS OF USE, DATA, OR PROFITS; OR BUSINESS INTERRUPTION)
# HOWEVER CAUSED AND ON ANY THEORY OF LIABILITY, WHETHER IN CONTRACT,
# STRICT LIABILITY, OR TORT (INCLUDING NEGLIGENCE OR OTHERWISE)
# ARISING IN ANY WAY OUT OF THE USE OF THIS SOFTWARE, EVEN IF ADVISED
# OF THE POSSIBILITY OF SUCH DAMAGE.

"""Provides common base classes for cached objects."""

<<<<<<< HEAD
from __future__ import absolute_import, print_function, division
import six
=======
>>>>>>> 13df3043

from pyop2.utils import cached_property


def report_cache(typ):
    """Report the size of caches of type ``typ``

    :arg typ: A class of cached object.  For example
        :class:`ObjectCached` or :class:`Cached`.
    """
    from collections import defaultdict
    from inspect import getmodule
    from gc import get_objects
    typs = defaultdict(lambda: 0)
    n = 0
    for x in get_objects():
        if isinstance(x, typ):
            typs[type(x)] += 1
            n += 1
    if n == 0:
        print("\nNo %s objects in caches" % typ.__name__)
        return
    print("\n%d %s objects in caches" % (n, typ.__name__))
    print("Object breakdown")
    print("================")
    for k, v in six.iteritems(typs):
        mod = getmodule(k)
        if mod is not None:
            name = "%s.%s" % (mod.__name__, k.__name__)
        else:
            name = k.__name__
        print('%s: %d' % (name, v))


class ObjectCached(object):
    """Base class for objects that should be cached on another object.

    Derived classes need to implement classmethods
    :meth:`_process_args` and :meth:`_cache_key` (which see for more
    details).  The object on which the cache is stored should contain
    a dict in its ``_cache`` attribute.

    .. warning ::

       This kind of cache sets up a circular reference.  If either of
       the objects implements ``__del__``, the Python garbage
       collector will not be able to collect this cycle, and hence
       the cache will never be evicted.

    .. warning::

        The derived class' :meth:`__init__` is still called if the
        object is retrieved from cache. If that is not desired,
        derived classes can set a flag indicating whether the
        constructor has already been called and immediately return
        from :meth:`__init__` if the flag is set. Otherwise the object
        will be re-initialized even if it was returned from cache!

    """

    @classmethod
    def _process_args(cls, *args, **kwargs):
        """Process the arguments to ``__init__`` into a form suitable
        for computing a cache key on.

        The first returned argument is popped off the argument list
        passed to ``__init__`` and is used as the object on which to
        cache this instance.  As such, *args* should be returned as a
        two-tuple of ``(cache_object, ) + (original_args, )``.

        *kwargs* must be a (possibly empty) dict.
        """
        raise NotImplementedError("Subclass must implement _process_args")

    @classmethod
    def _cache_key(cls, *args, **kwargs):
        """Compute a cache key from the constructor's preprocessed arguments.
        If ``None`` is returned, the object is not to be cached.

        .. note::

           The return type **must** be hashable.

        """
        raise NotImplementedError("Subclass must implement _cache_key")

    def __new__(cls, *args, **kwargs):
        args, kwargs = cls._process_args(*args, **kwargs)
        # First argument is the object we're going to cache on
        cache_obj = args[0]
        # These are now the arguments to the subclass constructor
        args = args[1:]
        key = cls._cache_key(*args, **kwargs)

        def make_obj():
            obj = super(ObjectCached, cls).__new__(cls)
            obj._initialized = False
            # obj.__init__ will be called twice when constructing
            # something not in the cache.  The first time here, with
            # the canonicalised args, the second time directly in the
            # subclass.  But that one should hit the cache and return
            # straight away.
            obj.__init__(*args, **kwargs)
            return obj

        # Don't bother looking in caches if we're not meant to cache
        # this object.
        if key is None or cache_obj is None:
            return make_obj()

        # Does the caching object know about the caches?
        try:
            cache = cache_obj._cache
        except AttributeError:
            raise RuntimeError("Provided caching object does not have a '_cache' attribute.")

        # OK, we have a cache, let's go ahead and try and find our
        # object in it.
        try:
            return cache[key]
        except KeyError:
            obj = make_obj()
            cache[key] = obj
            return obj


class Cached(object):

    """Base class providing global caching of objects. Derived classes need to
    implement classmethods :meth:`_process_args` and :meth:`_cache_key`
    and define a class attribute :attr:`_cache` of type :class:`dict`.

    .. warning::
        The derived class' :meth:`__init__` is still called if the object is
        retrieved from cache. If that is not desired, derived classes can set
        a flag indicating whether the constructor has already been called and
        immediately return from :meth:`__init__` if the flag is set. Otherwise
        the object will be re-initialized even if it was returned from cache!
    """

    def __new__(cls, *args, **kwargs):
        args, kwargs = cls._process_args(*args, **kwargs)
        key = cls._cache_key(*args, **kwargs)

        def make_obj():
            obj = super(Cached, cls).__new__(cls)
            obj._key = key
            obj._initialized = False
            # obj.__init__ will be called twice when constructing
            # something not in the cache.  The first time here, with
            # the canonicalised args, the second time directly in the
            # subclass.  But that one should hit the cache and return
            # straight away.
            obj.__init__(*args, **kwargs)
            return obj

        # Don't bother looking in caches if we're not meant to cache
        # this object.
        if key is None:
            return make_obj()
        try:
            return cls._cache_lookup(key)
        except (KeyError, IOError):
            obj = make_obj()
            cls._cache_store(key, obj)
            return obj

    @classmethod
    def _cache_lookup(cls, key):
        return cls._cache[key]

    @classmethod
    def _cache_store(cls, key, val):
        cls._cache[key] = val

    @classmethod
    def _process_args(cls, *args, **kwargs):
        """Pre-processes the arguments before they are being passed to
        :meth:`_cache_key` and the constructor.

        :rtype: *must* return a :class:`list` of *args* and a
            :class:`dict` of *kwargs*"""
        return args, kwargs

    @classmethod
    def _cache_key(cls, *args, **kwargs):
        """Compute the cache key given the preprocessed constructor arguments.

        :rtype: Cache key to use or ``None`` if the object is not to be cached

        .. note:: The cache key must be hashable."""
        return tuple(args) + tuple([(k, v) for k, v in kwargs.items()])

    @cached_property
    def cache_key(self):
        """Cache key."""
        return self._key<|MERGE_RESOLUTION|>--- conflicted
+++ resolved
@@ -32,12 +32,6 @@
 # OF THE POSSIBILITY OF SUCH DAMAGE.
 
 """Provides common base classes for cached objects."""
-
-<<<<<<< HEAD
-from __future__ import absolute_import, print_function, division
-import six
-=======
->>>>>>> 13df3043
 
 from pyop2.utils import cached_property
 
@@ -63,7 +57,7 @@
     print("\n%d %s objects in caches" % (n, typ.__name__))
     print("Object breakdown")
     print("================")
-    for k, v in six.iteritems(typs):
+    for k, v in typs.items():
         mod = getmodule(k)
         if mod is not None:
             name = "%s.%s" % (mod.__name__, k.__name__)
